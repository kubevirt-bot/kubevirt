--- conflicted
+++ resolved
@@ -94,11 +94,7 @@
 	readStop := make(chan error)
 
 	go func() {
-<<<<<<< HEAD
-		err := virtCli.VirtualMachineInstance(namespace).SerialConsole(vmi, stdinReader, stdoutWriter)
-		resChan <- err
-=======
-		con, err := virtCli.VM(namespace).SerialConsole(vm)
+		con, err := virtCli.VirtualMachineInstance(namespace).SerialConsole(vmi)
 		if err != nil {
 			resChan <- err
 			return
@@ -108,7 +104,6 @@
 			In:  stdinReader,
 			Out: stdoutWriter,
 		})
->>>>>>> 97698ac9
 	}()
 
 	go func() {
